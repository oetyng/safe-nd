// Copyright 2020 MaidSafe.net limited.
//
// This SAFE Network Software is licensed to you under the MIT license <LICENSE-MIT
// https://opensource.org/licenses/MIT> or the Modified BSD license <LICENSE-BSD
// https://opensource.org/licenses/BSD-3-Clause>, at your option. This file may not be copied,
// modified, or distributed except according to those terms. Please review the Licences for the
// specific language governing permissions and limitations relating to use of the SAFE Network
// Software.

use crate::{
<<<<<<< HEAD
    Address, Blob, BlobAddress, DebitId, Error, PublicKey, ReplicaEvent, Result, Signature,
    SignedTransfer, TransferAgreementProof, TransferValidated, XorName,
=======
    Address, Blob, BlobAddress, DebitAgreementProof, Error, MessageId, MsgSender, PublicKey,
    ReplicaEvent, Result, Signature, SignedTransfer, TransferId, TransferValidated, XorName,
>>>>>>> 4fd0591d
};
use serde::{Deserialize, Serialize};
use std::collections::BTreeSet;

// -------------- Node Cmds --------------

///
#[allow(clippy::large_enum_variant)]
#[derive(Debug, Eq, PartialEq, Clone, Serialize, Deserialize)]
pub enum NodeCmd {
    /// Cmds related to the running of a node.
    System(NodeSystemCmd),
    ///
    Data(NodeDataCmd),
    ///
    Transfers(NodeTransferCmd),
}

/// Cmds related to the running of a node.
#[derive(Debug, Hash, Eq, PartialEq, Clone, Serialize, Deserialize)]
pub enum NodeSystemCmd {
    /// Register a wallet for reward payouts.
    RegisterWallet {
        /// The wallet to which rewards will be paid out by the network.
        wallet: PublicKey,
        /// The section where this wallet is to be registered (NB: this is the section of the node id).
        section: XorName,
    },
}

///
#[allow(clippy::large_enum_variant)]
#[derive(Debug, Eq, PartialEq, Clone, Serialize, Deserialize)]
pub enum NodeTransferCmd {
    ///
    PropagateTransfer(TransferAgreementProof),
    ///
    ValidateSectionPayout(SignedTransfer),
    ///
    RegisterSectionPayout(TransferAgreementProof),
}

///
#[allow(clippy::large_enum_variant)]
#[derive(Debug, Eq, PartialEq, Clone, Serialize, Deserialize)]
pub enum NodeDataCmd {
    /// Duplicate a given chunk at another Adult
    DuplicateChunk {
        /// New Holder's name
        new_holder: XorName,
        /// Address of the blob to be duplicated
        address: BlobAddress,
        /// Current Holders
        fetch_from_holders: BTreeSet<XorName>,
    },
    /// Get Chunk from current holders for duplication
    GetChunk {
        /// New Holder's name
        new_holder: XorName,
        /// Address of the blob to be duplicated
        address: BlobAddress,
        /// Details of the section that authorised the duplication
        section_authority: MsgSender,
        /// Current Holders
        fetch_from_holders: BTreeSet<XorName>,
    },
    /// Provide chunk to the new holder for duplication
    GiveChunk {
        /// Blob to be duplicated
        blob: Blob,
        /// Name of the new holder
        new_holder: XorName,
        /// MessageId of the Duplication Message
        correlation_id: MessageId,
    },
}

// -------------- Node Events --------------

///
#[allow(clippy::large_enum_variant)]
#[derive(Debug, Eq, PartialEq, Clone, Serialize, Deserialize)]
pub enum NodeEvent {
    /// Wrapper for a duplicate completion response, from a node to elders.
    DuplicationComplete {
        ///
        chunk: BlobAddress,
        /// The Elder's accumulated signature
        /// over the chunk address. This is sent back
        /// to them so that any uninformed Elder knows
        /// that this is all good.
        proof: Signature,
    },
    ///
    SectionPayoutValidated(TransferValidated),
}

///
#[derive(Debug, Hash, Eq, PartialEq, Clone, Serialize, Deserialize)]
pub enum NodeQuery {
    ///
    Data(NodeDataQuery),
    ///
    Rewards(NodeRewardQuery),
    ///
    Transfers(NodeTransferQuery),
}

/// Reward query that is sent between sections.
#[allow(clippy::large_enum_variant)]
#[derive(Debug, Hash, Eq, PartialEq, Clone, Serialize, Deserialize)]
pub enum NodeRewardQuery {
    /// Sent by the new section to the
    /// old section after node relocation.
    GetWalletId {
        /// The id of the node
        /// in the old section.
        old_node_id: XorName,
        /// The id of the node
        /// in the new section.
        new_node_id: XorName,
    },
}

///
#[derive(Debug, Hash, Eq, PartialEq, Clone, Serialize, Deserialize)]
pub enum NodeTransferQuery {
    /// Replicas starting up
    /// need to query for events of
    /// the existing Replicas.
    GetReplicaEvents(PublicKey),
}

///
#[derive(Debug, Hash, Eq, PartialEq, Clone, Serialize, Deserialize)]
pub enum NodeDataQuery {
    /// Elder to Adult Get.
    GetChunk {
        /// The holder id.
        holder: XorName,
        /// The chunk address.
        address: BlobAddress,
    },
    /// Adult to Adult Get
    GetChunks {
        /// The holder id.
        holder: XorName,
        /// The chunk addresses.
        addresses: BTreeSet<BlobAddress>,
    },
}

///
#[allow(clippy::large_enum_variant)]
#[derive(Debug, Eq, PartialEq, Clone, Serialize, Deserialize)]
pub enum NodeQueryResponse {
    ///
    Data(NodeDataQueryResponse),
    ///
    Rewards(NodeRewardQueryResponse),
    ///
    Transfers(NodeTransferQueryResponse),
}

///
#[allow(clippy::large_enum_variant)]
#[derive(Debug, Hash, Eq, PartialEq, Clone, Serialize, Deserialize)]
pub enum NodeRewardQueryResponse {
    /// Returns the wallet address
    /// together with the new node id,
    /// that followed with the original query.
    GetWalletId(Result<(PublicKey, XorName)>),
}

///
#[allow(clippy::large_enum_variant)]
#[derive(Debug, Eq, PartialEq, Clone, Serialize, Deserialize)]
pub enum NodeTransferQueryResponse {
    /// Replicas starting up
    /// need to query for events of
    /// the existing Replicas.
    GetReplicaEvents(Result<Vec<ReplicaEvent>>),
}

///
#[allow(clippy::large_enum_variant)]
#[derive(Debug, Hash, Eq, PartialEq, Clone, Serialize, Deserialize)]
pub enum NodeDataQueryResponse {
    /// Elder to Adult Get.
    GetChunk(Result<Blob>),
    /// Adult to Adult Get
    GetChunks(Result<Vec<Blob>>),
}

///
#[allow(clippy::large_enum_variant)]
#[derive(Debug, Hash, Eq, PartialEq, Clone, Serialize, Deserialize)]
pub enum NodeCmdError {
    ///
    Data(NodeDataError),
    ///
    Rewards(NodeRewardError),
    ///
    Transfers(NodeTransferError),
}

///
#[derive(Debug, Hash, Eq, PartialEq, Clone, Serialize, Deserialize)]
pub enum NodeDataError {
    ///
    ChunkDuplication {
        ///
        address: BlobAddress,
        ///
        error: Error,
    },
}

///
#[derive(Debug, Hash, Eq, PartialEq, Clone, Serialize, Deserialize)]
pub enum NodeTransferError {
    /// The error of propagation of TransferRegistered event.
    TransferPropagation(Error),
}

///
#[derive(Debug, Hash, Eq, PartialEq, Clone, Serialize, Deserialize)]
pub enum NodeRewardError {
    ///
    RewardClaiming {
        ///
        wallet: PublicKey,
        ///
        error: Error,
    },
    ///
    RewardPayoutInitiation {
        ///
        id: DebitId,
        ///
        wallet: PublicKey,
        ///
        error: Error,
    },
    ///
    RewardPayoutFinalisation {
        ///
        id: DebitId,
        ///
        wallet: PublicKey,
        ///
        error: Error,
    },
}

impl NodeCmd {
    /// Returns the address of the destination for `request`.
    pub fn dst_address(&self) -> Address {
        use Address::*;
        use NodeCmd::*;
        use NodeDataCmd::*;
        use NodeTransferCmd::*;
        match self {
            System(NodeSystemCmd::RegisterWallet { section, .. }) => Section(*section),
            Data(cmd) => match cmd {
                DuplicateChunk { new_holder, .. } => Node(*new_holder),
                GetChunk {
                    fetch_from_holders, ..
                } => Node(
                    *fetch_from_holders
                        .iter()
                        .next()
                        .unwrap_or(&XorName::random()),
                ), // namesake
                GiveChunk { new_holder, .. } => Node(*new_holder),
            },
            Transfers(cmd) => match cmd {
                ValidateSectionPayout(signed_debit) => Section(signed_debit.sender().into()),
                RegisterSectionPayout(transfer_agreement) => {
                    Section(transfer_agreement.sender().into())
                }
                PropagateTransfer(transfer_agreement) => {
                    Section(transfer_agreement.recipient().into())
                }
            },
        }
    }
}

impl NodeEvent {
    /// Returns the address of the destination for `request`.
    pub fn dst_address(&self) -> Address {
        use Address::*;
        use NodeEvent::*;
        match self {
            DuplicationComplete { chunk, .. } => Section(*chunk.name()),
            SectionPayoutValidated(event) => Section(event.sender().into()),
        }
    }
}

impl NodeQuery {
    /// Returns the address of the destination for the query.
    pub fn dst_address(&self) -> Address {
        use Address::*;
        use NodeDataQuery::*;
        use NodeQuery::*;
        use NodeRewardQuery::*;
        use NodeTransferQuery::*;
        match self {
            Data(data_query) => match data_query {
                GetChunk { holder, .. } | GetChunks { holder, .. } => Node(*holder),
            },
            Transfers(transfer_query) => match transfer_query {
                GetReplicaEvents(section_key) => Section((*section_key).into()),
            },
            Rewards(GetWalletId { old_node_id, .. }) => Section(*old_node_id),
        }
    }
}<|MERGE_RESOLUTION|>--- conflicted
+++ resolved
@@ -8,13 +8,8 @@
 // Software.
 
 use crate::{
-<<<<<<< HEAD
-    Address, Blob, BlobAddress, DebitId, Error, PublicKey, ReplicaEvent, Result, Signature,
-    SignedTransfer, TransferAgreementProof, TransferValidated, XorName,
-=======
-    Address, Blob, BlobAddress, DebitAgreementProof, Error, MessageId, MsgSender, PublicKey,
-    ReplicaEvent, Result, Signature, SignedTransfer, TransferId, TransferValidated, XorName,
->>>>>>> 4fd0591d
+    Address, Blob, BlobAddress, DebitId, Error, MessageId, MsgSender, PublicKey, ReplicaEvent,
+    Result, Signature, SignedTransfer, TransferAgreementProof, TransferValidated, XorName,
 };
 use serde::{Deserialize, Serialize};
 use std::collections::BTreeSet;
